"""
Provides Genie with encryption and decryption capabilities.
"""
module Encryption

<<<<<<< HEAD
using Genie #, Genie.App #, Nettle
=======
using Genie, Nettle
>>>>>>> 121e5b1e

const ENCRYPTION_METHOD = "AES256"


"""
    encrypt{T}(s::T) :: String

Encrypts `s`.
"""
<<<<<<< HEAD
# function encrypt(s::T)::String where T
#   (key32, iv16) = encryption_sauce()
#   encryptor = Encryptor(ENCRYPTION_METHOD, key32)

#   Nettle.encrypt(encryptor, :CBC, iv16, add_padding_PKCS5(Vector{UInt8}(s), 16)) |> bytes2hex
# end
function encrypt(s::T)::String where T
  error("Decryption disabled -- pending Nettle upgrade")
=======
function encrypt(s::T)::String where T
  (key32, iv16) = encryption_sauce()
  encryptor = Encryptor(ENCRYPTION_METHOD, key32)

  Nettle.encrypt(encryptor, :CBC, iv16, add_padding_PKCS5(Vector{UInt8}(s), 16)) |> bytes2hex
>>>>>>> 121e5b1e
end
# function encrypt(s::T)::String where T
#   error("Decryption disabled -- pending Nettle upgrade")
# end


"""
    decrypt(s::String) :: String

Decrypts `s` (a `string` previously encrypted by Genie).
"""
function decrypt(s::String) :: String
  # (key32, iv16) = encryption_sauce()
  # decryptor = Decryptor(ENCRYPTION_METHOD, key32)
  # deciphertext = Nettle.decrypt(decryptor, :CBC, iv16, s |> hex2bytes)

  # String(trim_padding_PKCS5(deciphertext))
end
function decrypt(s::String) :: String
  error("Decryption disabled -- pending Nettle upgrade")
end
# function decrypt(s::String) :: String
#   error("Decryption disabled -- pending Nettle upgrade")
# end

function encryption_sauce() :: Tuple{Vector{UInt8},Vector{UInt8}}
  passwd = Genie.SECRET_TOKEN[1:32]
  salt = hex2bytes(Genie.SECRET_TOKEN[33:64])

  gen_key32_iv16(Vector{UInt8}(passwd), salt)
end

end<|MERGE_RESOLUTION|>--- conflicted
+++ resolved
@@ -3,11 +3,7 @@
 """
 module Encryption
 
-<<<<<<< HEAD
-using Genie #, Genie.App #, Nettle
-=======
 using Genie, Nettle
->>>>>>> 121e5b1e
 
 const ENCRYPTION_METHOD = "AES256"
 
@@ -17,22 +13,11 @@
 
 Encrypts `s`.
 """
-<<<<<<< HEAD
-# function encrypt(s::T)::String where T
-#   (key32, iv16) = encryption_sauce()
-#   encryptor = Encryptor(ENCRYPTION_METHOD, key32)
-
-#   Nettle.encrypt(encryptor, :CBC, iv16, add_padding_PKCS5(Vector{UInt8}(s), 16)) |> bytes2hex
-# end
-function encrypt(s::T)::String where T
-  error("Decryption disabled -- pending Nettle upgrade")
-=======
 function encrypt(s::T)::String where T
   (key32, iv16) = encryption_sauce()
   encryptor = Encryptor(ENCRYPTION_METHOD, key32)
 
   Nettle.encrypt(encryptor, :CBC, iv16, add_padding_PKCS5(Vector{UInt8}(s), 16)) |> bytes2hex
->>>>>>> 121e5b1e
 end
 # function encrypt(s::T)::String where T
 #   error("Decryption disabled -- pending Nettle upgrade")
