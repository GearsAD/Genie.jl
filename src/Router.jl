--- conflicted
+++ resolved
@@ -1,16 +1,8 @@
 module Router
 
-<<<<<<< HEAD
-using HTTP, URIParser, Genie, Genie.Sessions, HttpCommon, HttpServer, Nullables
-using Millboard, Genie.Configuration, Genie.Input, Genie.Logger, Genie.Util, Genie.Renderer, WebSockets, JSON
-if is_dev()
-  @eval using Revise
-end
-=======
 using Revise
 using HTTP, URIParser, HttpCommon, HttpServer, Nullables, Sockets, Millboard, WebSockets, JSON, Dates
 using Genie, Genie.Sessions, Genie.Configuration, Genie.Input, Genie.Logger, Genie.Util, Genie.Renderer
->>>>>>> 121e5b1e
 
 import HttpServer.mimetypes
 
@@ -108,11 +100,7 @@
 
 First step in handling a web socket request: sets up @params collection, handles query vars, starts and persists sessions.
 """
-<<<<<<< HEAD
-function route_ws_request(req::HTTP.Request, msg::String, ws_client::WebSockets.WebSocket, ip::IPv4 = ip"0.0.0.0") :: String
-=======
 function route_ws_request(req, msg::String, ws_client, ip::IPv4 = ip"0.0.0.0") :: String
->>>>>>> 121e5b1e
   params = Params()
   params.collection[:request_ipv4] = ip
   params.collection[Genie.PARAMS_WS_CLIENT] = ws_client
@@ -197,15 +185,6 @@
 
   named = named == :__anonymous_route ? route_name(r) : named
 
-<<<<<<< HEAD
-  # if is_dev() && haskey(_routes, named)
-  #   Genie.Logger.log(
-  #     "Conflicting routes names - multiple routes are sharing the same name. Use the 'named' option to assign them different identifiers.\n" *
-  #     "Route " * string(_routes[named]) * "\n" * "is now overwritten by " * string(r), :warn)
-  # end
-
-=======
->>>>>>> 121e5b1e
   _routes[named] = r
 end
 
@@ -456,11 +435,7 @@
     uri = URI(to_uri(req.target))
     regex_route = Regex("^" * parsed_route * "\$")
 
-<<<<<<< HEAD
-    (! ismatch(regex_route, uri.path)) && continue
-=======
     (! occursin(regex_route, uri.path)) && continue
->>>>>>> 121e5b1e
     Genie.config.log_router && Logger.log("Router: Matched route " * uri.path)
 
     (! extract_uri_params(uri.path, regex_route, param_names, param_types, params)) && continue
@@ -507,11 +482,7 @@
 
 Matches the invoked URL to the corresponding channel, sets up the execution environment and invokes the channel controller method.
 """
-<<<<<<< HEAD
-function match_channels(req::HTTP.Request, msg::String, ws_client::WebSockets.WebSocket, params::Params, session::Union{Sessions.Session,Nothing}) :: String
-=======
 function match_channels(req, msg::String, ws_client, params::Params, session::Union{Sessions.Session,Nothing}) :: String
->>>>>>> 121e5b1e
   for c in channels()
     Genie.config.log_router && Logger.log("Channels: Checking against " * c.path)
 
@@ -530,11 +501,7 @@
 
     regex_channel = Regex("^" * parsed_channel * "\$")
 
-<<<<<<< HEAD
-    (! ismatch(regex_channel, uri)) && continue
-=======
     (! occursin(regex_channel, uri)) && continue
->>>>>>> 121e5b1e
     Genie.config.log_router && Logger.log("Channels: Matched channel " * uri)
 
     extract_uri_params(uri, regex_channel, param_names, param_types, params) || continue
@@ -912,11 +879,7 @@
   f = file_path(resource_path)
 
   if isfile(f)
-<<<<<<< HEAD
-    HTTP.Response(200, file_headers(f), open(read, f))
-=======
     HTTP.Response(200, file_headers(f), body = read(f, String))
->>>>>>> 121e5b1e
   else
     error_404(resource)
   end
@@ -924,11 +887,7 @@
 
 
 function preflight_response()
-<<<<<<< HEAD
-  HTTP.Response(200, Genie.config.cors_headers, "Success")
-=======
   HTTP.Response(200, Genie.config.cors_headers, body = "Success")
->>>>>>> 121e5b1e
 end
 
 
@@ -968,16 +927,6 @@
 
       error_page = replace(error_page, "<error_message/>"=>escapeHTML(error_message))
 
-<<<<<<< HEAD
-      HTTP.Response(error_code, Dict{AbstractString,AbstractString}(), error_page)
-    else
-      f = file_path(URI("/error-$(error_code).html").path)
-
-      HTTP.Response(error_code, file_headers(f), replace(open(readstring, f), "<error_message/>", error_message))
-    end
-  catch ex
-    HTTP.Response(error_code, "Error $error_code: $error_message")
-=======
       HTTP.Response(error_code, [], body = error_page)
     else
       f = file_path(URI("/error-$(error_code).html").path)
@@ -986,7 +935,6 @@
     end
   catch ex
     HTTP.Response(error_code, [], body = "Error $error_code: $error_message")
->>>>>>> 121e5b1e
   end
 end
 
