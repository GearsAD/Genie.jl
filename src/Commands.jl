"""
Handles command line arguments for the genie.jl script.
"""
module Commands

<<<<<<< HEAD
using ArgParse, Genie.Configuration, Genie, Genie.Generator, Genie.Tester, Genie.Toolbox, Genie.Logger, Genie.AppServer
=======
using ArgParse, Genie.Configuration, Genie, Genie.Generator, Genie.Tester, Genie.Logger, Genie.AppServer
>>>>>>> 121e5b1e
using SearchLight, SearchLight.Migration

"""
    execute(config::Settings) :: Nothing

Runs the requested Genie app command, based on the `args` passed to the script.
"""
function execute(config::Settings) :: Nothing
  parsed_args = parse_commandline_args()::Dict{String,Any}

  Genie.config.app_env = ENV["GENIE_ENV"]
  Genie.config.server_port = parse(Int, parsed_args["server:port"])
  Genie.config.server_workers_count = (sw = parse(Int, parsed_args["server:workers"])) > 0 ? sw : config.server_workers_count
<<<<<<< HEAD

  if called_command(parsed_args, "db:init")
    SearchLight.create_migrations_table(Genie.config.db_migrations_table_name)

  elseif parsed_args["app:new"] != nothing
    Genie.REPL.new_app(parsed_args["app:new"])

  elseif parsed_args["model:new"] != nothing
    SearchLight.Generator.new_model(parsed_args)

  elseif parsed_args["controller:new"] != nothing
    Genie.Generator.new_controller(parsed_args)

  elseif parsed_args["channel:new"] != nothing
    Genie.Generator.new_channel(parsed_args)

  elseif parsed_args["resource:new"] != nothing
    Genie.Generator.new_resource(parsed_args)
    SearchLight.Generator.new_resource(parsed_pargs)

  elseif called_command(parsed_args, "migration:status") || called_command(parsed_args, "migration:list")
    Migration.status()
  elseif parsed_args["migration:new"] != nothing
    Migration.new(parsed_args, config)

  elseif called_command(parsed_args, "migration:allup")
    Migration.all_up()

  elseif called_command(parsed_args, "migration:up")
    Migration.last_up()
  elseif parsed_args["migration:up"] != nothing
    Migration.up_by_module_name(parsed_args["migration:up"])

  elseif called_command(parsed_args, "migration:alldown")
    Migration.all_down()

  elseif called_command(parsed_args, "migration:down")
    Migration.last_down()
  elseif parsed_args["migration:down"] != nothing
    Migration.down_by_module_name(parsed_args["db:migration:down"])

  elseif called_command(parsed_args, "task:list")
    Toolbox.print_tasks()
  elseif parsed_args["task:run"] != nothing
    Toolbox.run_task(check_valid_task!(parsed_args)["task:run"])
  elseif parsed_args["task:new"] != nothing
    Toolbox.new(parsed_args |> check_valid_task!, config)

  elseif called_command(parsed_args, "test:run")
    Tester.run_all_tests(parsed_args["test:run"], config)

  elseif called_command(parsed_args, "websocket:start")
    error("Not implemented!")

  elseif called_command(parsed_args, "s") || called_command(parsed_args, "server:start")
    Genie.config.run_as_server = true
    AppServer.startup(Genie.config.server_port)
=======
>>>>>>> 121e5b1e

  if called_command(parsed_args, "s") || called_command(parsed_args, "server:start")
    Genie.config.run_as_server = true
    AppServer.startup(Genie.config.server_port)
  end

  nothing
end


"""
    parse_commandline_args() :: Dict{String,Any}

Extracts the command line args passed into the app and returns them as a `Dict`, possibly setting up defaults.
Also, it is used by the ArgParse module to populate the command line help for the app `-h`.
"""
function parse_commandline_args() :: Dict{String,Any}
    settings = ArgParseSettings()

    settings.description = "Genie web framework CLI"
    settings.epilog = "Visit http://genieframework.com for more info"
    settings.version = string(Genie.Configuration.GENIE_VERSION)
    settings.add_version = true

    @add_arg_table settings begin
        "s"
            help = "starts HTTP server"
        "--server:start"
            help = "starts HTTP server"
        "--server:port", "-p"
            help = "HTTP server port"
            default = "8000"
        "--server:workers", "-w"
            help = "Number of workers used by the app -- use any value greater than 1 to overwrite the config"
            default = "1"
    end

    parse_args(settings)
end


"""
    called_command(args::Dict, key::String) :: Bool

Checks whether or not a certain command was invoked by looking at the command line args.
"""
function called_command(args::Dict{String,Any}, key::String) :: Bool
    args[key] == "true" || args["s"] == key
end

end<|MERGE_RESOLUTION|>--- conflicted
+++ resolved
@@ -3,11 +3,7 @@
 """
 module Commands
 
-<<<<<<< HEAD
-using ArgParse, Genie.Configuration, Genie, Genie.Generator, Genie.Tester, Genie.Toolbox, Genie.Logger, Genie.AppServer
-=======
 using ArgParse, Genie.Configuration, Genie, Genie.Generator, Genie.Tester, Genie.Logger, Genie.AppServer
->>>>>>> 121e5b1e
 using SearchLight, SearchLight.Migration
 
 """
@@ -21,66 +17,6 @@
   Genie.config.app_env = ENV["GENIE_ENV"]
   Genie.config.server_port = parse(Int, parsed_args["server:port"])
   Genie.config.server_workers_count = (sw = parse(Int, parsed_args["server:workers"])) > 0 ? sw : config.server_workers_count
-<<<<<<< HEAD
-
-  if called_command(parsed_args, "db:init")
-    SearchLight.create_migrations_table(Genie.config.db_migrations_table_name)
-
-  elseif parsed_args["app:new"] != nothing
-    Genie.REPL.new_app(parsed_args["app:new"])
-
-  elseif parsed_args["model:new"] != nothing
-    SearchLight.Generator.new_model(parsed_args)
-
-  elseif parsed_args["controller:new"] != nothing
-    Genie.Generator.new_controller(parsed_args)
-
-  elseif parsed_args["channel:new"] != nothing
-    Genie.Generator.new_channel(parsed_args)
-
-  elseif parsed_args["resource:new"] != nothing
-    Genie.Generator.new_resource(parsed_args)
-    SearchLight.Generator.new_resource(parsed_pargs)
-
-  elseif called_command(parsed_args, "migration:status") || called_command(parsed_args, "migration:list")
-    Migration.status()
-  elseif parsed_args["migration:new"] != nothing
-    Migration.new(parsed_args, config)
-
-  elseif called_command(parsed_args, "migration:allup")
-    Migration.all_up()
-
-  elseif called_command(parsed_args, "migration:up")
-    Migration.last_up()
-  elseif parsed_args["migration:up"] != nothing
-    Migration.up_by_module_name(parsed_args["migration:up"])
-
-  elseif called_command(parsed_args, "migration:alldown")
-    Migration.all_down()
-
-  elseif called_command(parsed_args, "migration:down")
-    Migration.last_down()
-  elseif parsed_args["migration:down"] != nothing
-    Migration.down_by_module_name(parsed_args["db:migration:down"])
-
-  elseif called_command(parsed_args, "task:list")
-    Toolbox.print_tasks()
-  elseif parsed_args["task:run"] != nothing
-    Toolbox.run_task(check_valid_task!(parsed_args)["task:run"])
-  elseif parsed_args["task:new"] != nothing
-    Toolbox.new(parsed_args |> check_valid_task!, config)
-
-  elseif called_command(parsed_args, "test:run")
-    Tester.run_all_tests(parsed_args["test:run"], config)
-
-  elseif called_command(parsed_args, "websocket:start")
-    error("Not implemented!")
-
-  elseif called_command(parsed_args, "s") || called_command(parsed_args, "server:start")
-    Genie.config.run_as_server = true
-    AppServer.startup(Genie.config.server_port)
-=======
->>>>>>> 121e5b1e
 
   if called_command(parsed_args, "s") || called_command(parsed_args, "server:start")
     Genie.config.run_as_server = true
@@ -113,9 +49,6 @@
         "--server:port", "-p"
             help = "HTTP server port"
             default = "8000"
-        "--server:workers", "-w"
-            help = "Number of workers used by the app -- use any value greater than 1 to overwrite the config"
-            default = "1"
     end
 
     parse_args(settings)
