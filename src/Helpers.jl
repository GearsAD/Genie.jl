"""
Various utility functions for using across models, controllers and views.
"""
module Helpers

<<<<<<< HEAD
using Genie, Genie.Router, URIParser, Genie.Logger, HTTP, WebSockets, Genie.Flax
=======
using Genie, Genie.Router, URIParser, Genie.Logger, HTTP, Genie.Flax
>>>>>>> 121e5b1e

export request, response, flash, wsclient, flash_has_message



"""
    request() :: HttpServer.Request
    request(params::Dict{Symbol,Any}) :: HttpServer.Request

Returns the `Request` object associated with the current HTTP request.
"""
function request() :: HTTP.Request
  request(Genie.Router._params_())
end
function request(params::Dict{Symbol,Any}) :: HTTP.Request
  if haskey(params, Genie.PARAMS_REQUEST_KEY)
    return params[Genie.PARAMS_REQUEST_KEY]
  else
    msg = "Invalid params Dict -- must have $(Genie.PARAMS_REQUEST_KEY) key"
    Genie.Logger.log(msg, :err)
    error(msg)
  end
end


"""
    response() :: HttpServer.Response
    response(params::Dict{Symbol,Any}) :: HttpServer.Response

Returns the `Response` object associated with the current HTTP request.
"""
function response() :: HTTP.Response
  response(Genie.Router._params_())
end
function response(params::Dict{Symbol,Any}) :: HTTP.Response
  if haskey(params, Genie.PARAMS_RESPONSE_KEY)
    return params[Genie.PARAMS_RESPONSE_KEY]
  else
    msg = "Invalid params Dict -- must have $(Genie.PARAMS_RESPONSE_KEY) key"
    Genie.Logger.log(msg, :err)
    error(msg)
  end
end


"""
    flash(params::Dict{Symbol,Any})

Returns the `flash` dict object associated with the current HTTP request.
"""
function flash()
  flash(Genie.Router._params_())
end
function flash(params::Dict{Symbol,Any})
  if haskey(params, Genie.PARAMS_FLASH_KEY)
    return params[Genie.PARAMS_FLASH_KEY]
  else
    msg = "Invalid params Dict -- must have $(Genie.PARAMS_FLASH_KEY) key"
    Genie.Logger.log(msg, :err)
    error(msg)
  end
end


"""
    flash(value::Any) :: Nothing
    flash(value::Any, params::Dict{Symbol,Any}) :: Nothing

Stores `value` on the `flash`.
"""
function flash(value::Any) :: Nothing
  flash(value, Genie.Router._params_())
end
function flash(value::Any, params::Dict{Symbol,Any}) :: Nothing
  Genie.Sessions.set!(session(params), Genie.PARAMS_FLASH_KEY, value)
  params[Genie.PARAMS_FLASH_KEY] = value

  nothing
end


"""

"""
function flash_has_message() :: Bool
  ! isempty(flash())
end


"""
    wsclient(params::Dict{Symbol,Any}) :: WebSockets.WebSocket

Returns the `WebSocket` object associated with the current WS request.
"""
function wsclient(params::Dict{Symbol,Any}) :: HTTP.WebSockets.WebSocket
  if haskey(params, Genie.PARAMS_WS_CLIENT)
    return params[Genie.PARAMS_WS_CLIENT]
  else
    msg = "Invalid params Dict -- must have $(Genie.PARAMS_WS_CLIENT) key"
    Genie.Logger.log(msg, :err)
    error(msg)
  end
end


"""
<<<<<<< HEAD
    include_helpers() :: Void

Loads helpers and makes them available in the view layer.
"""
function include_helpers() :: Void
  for h in readdir(Genie.HELPERS_PATH)
    if isfile(joinpath(Genie.HELPERS_PATH, h)) && endswith(h, "Helper.jl")
      eval(Genie.Flax, """include("$(joinpath(Genie.HELPERS_PATH, h))")""" |> parse)
      eval(Genie.Flax, """@reexport using .$(replace(h, r"\.jl$", ""))""" |> parse)
=======
    include_helpers() :: Nothing

Loads helpers and makes them available in the view layer.
"""
function include_helpers() :: Nothing
  for h in readdir(Genie.HELPERS_PATH)
    if isfile(joinpath(Genie.HELPERS_PATH, h)) && endswith(h, "Helper.jl")
      Core.eval(Genie.Flax, """include("$(joinpath(Genie.HELPERS_PATH, h))")""" |> Meta.parse)
      Core.eval(Genie.Flax, """@reexport using .$(replace(h, r"\.jl$"=>""))""" |> Meta.parse)
>>>>>>> 121e5b1e
    end
  end

  nothing
end
include_helpers()

end<|MERGE_RESOLUTION|>--- conflicted
+++ resolved
@@ -3,11 +3,7 @@
 """
 module Helpers
 
-<<<<<<< HEAD
-using Genie, Genie.Router, URIParser, Genie.Logger, HTTP, WebSockets, Genie.Flax
-=======
 using Genie, Genie.Router, URIParser, Genie.Logger, HTTP, Genie.Flax
->>>>>>> 121e5b1e
 
 export request, response, flash, wsclient, flash_has_message
 
@@ -114,17 +110,6 @@
 
 
 """
-<<<<<<< HEAD
-    include_helpers() :: Void
-
-Loads helpers and makes them available in the view layer.
-"""
-function include_helpers() :: Void
-  for h in readdir(Genie.HELPERS_PATH)
-    if isfile(joinpath(Genie.HELPERS_PATH, h)) && endswith(h, "Helper.jl")
-      eval(Genie.Flax, """include("$(joinpath(Genie.HELPERS_PATH, h))")""" |> parse)
-      eval(Genie.Flax, """@reexport using .$(replace(h, r"\.jl$", ""))""" |> parse)
-=======
     include_helpers() :: Nothing
 
 Loads helpers and makes them available in the view layer.
@@ -134,7 +119,6 @@
     if isfile(joinpath(Genie.HELPERS_PATH, h)) && endswith(h, "Helper.jl")
       Core.eval(Genie.Flax, """include("$(joinpath(Genie.HELPERS_PATH, h))")""" |> Meta.parse)
       Core.eval(Genie.Flax, """@reexport using .$(replace(h, r"\.jl$"=>""))""" |> Meta.parse)
->>>>>>> 121e5b1e
     end
   end
 
